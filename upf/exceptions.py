# Copyright 2021 AIPlan4EU project
#
# Licensed under the Apache License, Version 2.0 (the "License");
# you may not use this file except in compliance with the License.
# You may obtain a copy of the License at
#
#     http://www.apache.org/licenses/LICENSE-2.0
#
# Unless required by applicable law or agreed to in writing, software
# distributed under the License is distributed on an "AS IS" BASIS,
# WITHOUT WARRANTIES OR CONDITIONS OF ANY KIND, either express or implied.
# See the License for the specific language governing permissions and
# limitations under the License.
#
"""This module contains all custom exceptions."""


class UPFException(Exception):
    """Base class for all custom exceptions of the UPF"""
    pass

class UPFProblemDefinitionError(UPFException):
    pass

class UPFTypeError(UPFException, TypeError):
    pass

<<<<<<< HEAD
class UPFUnsupportedProblemTypeError(UPFException):
=======
class UPFUnboundedVariablesError(UPFException):
    pass

class UPFExpressionDefinitionError(UPFException):
    pass

class UPFUnreachableCodeError(UPFException):
>>>>>>> df3bace6
    pass<|MERGE_RESOLUTION|>--- conflicted
+++ resolved
@@ -25,9 +25,9 @@
 class UPFTypeError(UPFException, TypeError):
     pass
 
-<<<<<<< HEAD
 class UPFUnsupportedProblemTypeError(UPFException):
-=======
+    pass 
+
 class UPFUnboundedVariablesError(UPFException):
     pass
 
@@ -35,5 +35,4 @@
     pass
 
 class UPFUnreachableCodeError(UPFException):
->>>>>>> df3bace6
     pass