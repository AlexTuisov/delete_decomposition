# Copyright 2021 AIPlan4EU project
#
# Licensed under the Apache License, Version 2.0 (the "License");
# you may not use this file except in compliance with the License.
# You may obtain a copy of the License at
#
#     http://www.apache.org/licenses/LICENSE-2.0
#
# Unless required by applicable law or agreed to in writing, software
# distributed under the License is distributed on an "AS IS" BASIS,
# WITHOUT WARRANTIES OR CONDITIONS OF ANY KIND, either express or implied.
# See the License for the specific language governing permissions and
# limitations under the License.
#

from fractions import Fraction
from collections import OrderedDict
import upf.environment
import upf.walkers as walkers
import upf.operators as op
from upf.fnode import FNode
from upf.variable import Variable
from typing import List, Set, Union


class Simplifier(walkers.DagWalker):
    """Performs basic simplifications of the input expression."""

    def __init__(self, env: 'upf.environment.Environment'):
        walkers.DagWalker.__init__(self)
        self.env = env
        self.manager = env.expression_manager

    def _number_to_fnode(self, value: Union[int, float, Fraction]) -> FNode:
        if isinstance(value, int):
            fnode = self.manager.Int(value)
        else:
            fnode = self.manager.Real(Fraction(value))
        return fnode

    def simplify(self, expression: FNode) -> FNode:
        """Performs basic simplification of the given expression."""
        return self.walk(expression)

    def walk_and(self, expression: FNode, args: List[FNode]) -> FNode:
        if len(args) == 2 and args[0] == args[1]:
            return args[0]

        new_args: OrderedDict[FNode, bool] = OrderedDict()
        for a in args:
            if a.is_true():
                continue
            if a.is_false():
                return self.manager.FALSE()
            if a.is_and():
                for s in a.args():
                    if self.walk_not(self.manager.Not(s), [s]) in new_args:
                        return self.manager.FALSE()
                    new_args[s] = True
            else:
                if self.walk_not(self.manager.Not(a), [a]) in new_args:
                    return self.manager.FALSE()
                new_args[a] = True

        if len(new_args) == 0:
            return self.manager.TRUE()
        elif len(new_args) == 1:
            return next(iter(new_args))
        else:
            return self.manager.And(new_args.keys())

    def walk_or(self, expression: FNode, args: List[FNode]) -> FNode:
        if len(args) == 2 and args[0] == args[1]:
            return args[0]

        new_args: OrderedDict[FNode, bool] = OrderedDict()
        for a in args:
            if a.is_false():
                continue
            if a.is_true():
                return self.manager.TRUE()
            if a.is_or():
                for s in a.args():
                    if self.walk_not(self.manager.Not(s), [s]) in new_args:
                        return self.manager.TRUE()
                    new_args[s] = True
            else:
                if self.walk_not(self.manager.Not(a), [a]) in new_args:
                    return self.manager.TRUE()
                new_args[a] = True

        if len(new_args) == 0:
            return self.manager.FALSE()
        elif len(new_args) == 1:
            return next(iter(new_args))
        else:
            return self.manager.Or(new_args.keys())

    def walk_not(self, expression: FNode, args: List[FNode]) -> FNode:
        assert len(args) == 1
        child = args[0]
        if child.is_bool_constant():
            l = child.bool_constant_value()
            return self.manager.Bool(not l)
        elif child.is_not():
            return child.arg(0)

        return self.manager.Not(child)

    def walk_iff(self, expression: FNode, args: List[FNode]) -> FNode:
        assert len(args) == 2

        sl = args[0]
        sr = args[1]

        if sl.is_bool_constant() and sr.is_bool_constant():
            l = sl.bool_constant_value()
            r = sr.bool_constant_value()
            return self.manager.Bool(l == r)
        elif sl.is_bool_constant():
            if sl.bool_constant_value():
                return sr
            else:
                return self.manager.Not(sr)
        elif sr.is_bool_constant():
            if sr.bool_constant_value():
                return sl
            else:
                return self.manager.Not(sl)
        elif sl == sr:
            return self.manager.TRUE()
        else:
            return self.manager.Iff(sl, sr)

    def walk_implies(self, expression: FNode, args: List[FNode]) -> FNode:
        assert len(args) == 2

        sl = args[0]
        sr = args[1]

        if sl.is_bool_constant():
            l = sl.bool_constant_value()
            if l:
                return sr
            else:
                return self.manager.TRUE()
        elif sr.is_bool_constant():
            r = sr.bool_constant_value()
            if r:
                return self.manager.TRUE()
            else:
                return self.manager.Not(sl)
        elif sl == sr:
            return self.manager.TRUE()
        else:
            return self.manager.Implies(sl, sr)

    def walk_exists(self, expression: FNode, args: List[FNode]) -> FNode:
        assert len(args) == 1
        if args[0].is_bool_constant():
            if args[0].bool_constant_value():
                return self.manager.TRUE()
            return self.manager.FALSE()
        free_vars: Set[Variable] = self.env.free_vars_oracle.get_free_variables(args[0])
        vars = tuple(var for var in expression.variables() if var in free_vars)
        return self.manager.Exists(args[0], *vars)

    def walk_forall(self, expression: FNode, args: List[FNode]) -> FNode:
        assert len(args) == 1
        if args[0].is_bool_constant():
            if args[0].bool_constant_value():
                return self.manager.TRUE()
            return self.manager.FALSE()
        free_vars: Set[Variable] = self.env.free_vars_oracle.get_free_variables(args[0])
        vars = tuple(var for var in expression.variables() if var in free_vars)
        return self.manager.Forall(args[0], *vars)

    def walk_equals(self, expression: FNode, args: List[FNode]) -> FNode:
        assert len(args) == 2

        sl = args[0]
        sr = args[1]

        if sl.is_constant() and sr.is_constant():
            l = sl.constant_value()
            r = sr.constant_value()
            return self.manager.Bool(l == r)
        elif sl == sr:
            return self.manager.TRUE()
        else:
            return self.manager.Equals(sl, sr)

    def walk_le(self, expression: FNode, args: List[FNode]) -> FNode:
        assert len(args) == 2

        sl = args[0]
        sr = args[1]

        if sl.is_constant() and sr.is_constant():
            l = sl.constant_value()
            r = sr.constant_value()
            return self.manager.Bool(l <= r)
        return  self.manager.LE(sl, sr)

    def walk_lt(self, expression: FNode, args: List[FNode]) -> FNode:
        assert len(args) == 2

        sl = args[0]
        sr = args[1]

        if sl.is_constant() and sr.is_constant():
            l = sl.constant_value()
            r = sr.constant_value()
            return self.manager.Bool(l < r)
        return self.manager.LT(sl, sr)

    def walk_fluent_exp(self, expression: FNode, args: List[FNode]) -> FNode:
        return self.manager.FluentExp(expression.fluent(), tuple(args))

    def walk_plus(self, expression: FNode, args: List[FNode]) -> FNode:
        new_args_plus: List[FNode] = list()
<<<<<<< HEAD
        accumulator: Union[int, Fraction] = 0
=======
        accumulator : Union[Fraction, int] = 0
>>>>>>> 09080ed3
        #divide constant FNode and accumulate their value into accumulator
        for a in args:
            if a.is_int_constant() or a.is_real_constant():
                accumulator += a.constant_value()
            elif a.is_plus():
                for s in a.args():
                    if s.is_int_constant() or s.is_real_constant():
                        accumulator += s.constant_value()
                    else:
                        new_args_plus.append(s)
            else:
                new_args_plus.append(a)
        #if accumulator != 0 create it as a constant FNode and then add all the non-constant FNodes found
        #else return 0 or all the non-constant FNodes found
        if accumulator != 0:
            fnode_acc = self.manager.Plus(*new_args_plus,self._number_to_fnode(accumulator))
            return fnode_acc
        else:
            if len(new_args_plus) == 0:
                return self.manager.Int(0)
            else:
                return self.manager.Plus(new_args_plus)

    def walk_minus(self, expression: FNode, args: List[FNode]) -> FNode:
        assert len(args) == 2
        left, right = args
        value : Union[Fraction, int] = 0
        if (left.is_int_constant() or left.is_real_constant()) and (right.is_int_constant() or right.is_real_constant()):
            value = left.constant_value() - right.constant_value()
            fnode_constant_values = self._number_to_fnode(value)
            return fnode_constant_values
        elif right.is_int_constant() or right.is_real_constant():
            if right.constant_value() < 0:
                value = -right.constant_value()
                fnode_constant_values = self._number_to_fnode(value)
                return self.manager.Plus(left, fnode_constant_values)
            else:
                return self.manager.Minus(left, right)
        else:
            return self.manager.Minus(left, right)

    def walk_times(self, expression: FNode, args: List[FNode]) -> FNode:
        new_args_times: List[FNode] = list()
<<<<<<< HEAD
        accumulator: Union[Fraction, int] = 1
=======
        accumulator : Union[Fraction, int] = 1
>>>>>>> 09080ed3
        #divide constant FNode and accumulate their value into accumulator
        for a in args:
            if a.is_int_constant() or a.is_real_constant():
                if a.constant_value() == 0:
                    return self.manager.Int(0)
                else:
                    accumulator *= a.constant_value()
            elif a.is_times():
                for s in a.args():
                    if s.is_int_constant() or s.is_real_constant():
                        if s.constant_value() == 0:
                            return self.manager.Int(0)
                        else:
                            accumulator *= s.constant_value()
                    else:
                        new_args_times.append(s)
            else:
                new_args_times.append(a)
        #if accumulator != 1 create it as a constant FNode and then add all the non-constant FNodes found
        #else return  or all the non-constant FNodes found
        if accumulator != 1:
            fnode_acc = self._number_to_fnode(accumulator)
            return self.manager.Times(*new_args_times, fnode_acc)
        else:
            if len(new_args_times) == 0:
                return self.manager.Int(1)
            else:
                return self.manager.Times(new_args_times)

    def walk_div(self, expression: FNode, args: List[FNode]) -> FNode:
        assert len(args) == 2
        left, right = args
        value : Union[Fraction, int, float] = 0
        if left.is_int_constant() and right.is_int_constant():
            if (left.constant_value() % right.constant_value()) == 0:
                value = int(left.constant_value() / right.constant_value())
            else:
                value = Fraction(left.constant_value(), right.constant_value())
        elif (left.is_int_constant() or left.is_real_constant()) and (right.is_int_constant() or right.is_real_constant()):
            assert(right.constant_value() != 0)
            value = Fraction(left.constant_value(), right.constant_value())
        else:
            return self.manager.Div(left, right)
        return self._number_to_fnode(value)

    @walkers.handles(op.CONSTANTS)
    @walkers.handles(op.PARAM_EXP, op.VARIABLE_EXP, op.OBJECT_EXP)
    def walk_identity(self, expression: FNode, args: List[FNode]) -> FNode:
        return expression<|MERGE_RESOLUTION|>--- conflicted
+++ resolved
@@ -219,11 +219,7 @@
 
     def walk_plus(self, expression: FNode, args: List[FNode]) -> FNode:
         new_args_plus: List[FNode] = list()
-<<<<<<< HEAD
         accumulator: Union[int, Fraction] = 0
-=======
-        accumulator : Union[Fraction, int] = 0
->>>>>>> 09080ed3
         #divide constant FNode and accumulate their value into accumulator
         for a in args:
             if a.is_int_constant() or a.is_real_constant():
@@ -267,11 +263,7 @@
 
     def walk_times(self, expression: FNode, args: List[FNode]) -> FNode:
         new_args_times: List[FNode] = list()
-<<<<<<< HEAD
         accumulator: Union[Fraction, int] = 1
-=======
-        accumulator : Union[Fraction, int] = 1
->>>>>>> 09080ed3
         #divide constant FNode and accumulate their value into accumulator
         for a in args:
             if a.is_int_constant() or a.is_real_constant():
